--- conflicted
+++ resolved
@@ -507,11 +507,7 @@
                     # encountered need to be parsed properly.
                     #
                     log.warn(
-<<<<<<< HEAD
                         "Unknown DNS query type: %s", info
-=======
-                        "Unknown DNS query type_: %s", info[0]
->>>>>>> 73299705
                     )
 
                 if rec is not None:
